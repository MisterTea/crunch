/**
 * Copyright (c) 2011, Cloudera, Inc. All Rights Reserved.
 *
 * Cloudera, Inc. licenses this file to you under the Apache License,
 * Version 2.0 (the "License"). You may not use this file except in
 * compliance with the License. You may obtain a copy of the License at
 *
 *     http://www.apache.org/licenses/LICENSE-2.0
 *
 * This software is distributed on an "AS IS" BASIS, WITHOUT WARRANTIES OR
 * CONDITIONS OF ANY KIND, either express or implied. See the License for
 * the specific language governing permissions and limitations under the
 * License.
 */
package com.cloudera.crunch.fn;

<<<<<<< HEAD
import com.cloudera.crunch.Emitter;
=======
import org.apache.hadoop.conf.Configuration;

>>>>>>> 1e1be09a
import com.cloudera.crunch.MapFn;

public class CompositeMapFn<R, S, T> extends MapFn<R, T> {

  private final MapFn<R, S> first;
  private final MapFn<S, T> second;
  
  public CompositeMapFn(MapFn<R, S> first, MapFn<S, T> second) {
    this.first = first;
    this.second = second;
  }
  
  @Override
  public void initialize() {
    first.setContext(getContext());
    second.setContext(getContext());
  }
  
  public MapFn<R, S> getFirst() {
    return first;
  }
  
  public MapFn<S, T> getSecond() {
    return second;
  }
  
  @Override
  public T map(R input) {
    return second.map(first.map(input));
  }
<<<<<<< HEAD
  
  @Override
  public void cleanup(Emitter<T> emitter) {
    first.cleanup(null);
    second.cleanup(null);
=======

  @Override
  public void configure(Configuration conf) {
    first.configure(conf);
    second.configure(conf);
>>>>>>> 1e1be09a
  }
}<|MERGE_RESOLUTION|>--- conflicted
+++ resolved
@@ -14,13 +14,9 @@
  */
 package com.cloudera.crunch.fn;
 
-<<<<<<< HEAD
 import com.cloudera.crunch.Emitter;
-=======
+import com.cloudera.crunch.MapFn;
 import org.apache.hadoop.conf.Configuration;
-
->>>>>>> 1e1be09a
-import com.cloudera.crunch.MapFn;
 
 public class CompositeMapFn<R, S, T> extends MapFn<R, T> {
 
@@ -50,18 +46,16 @@
   public T map(R input) {
     return second.map(first.map(input));
   }
-<<<<<<< HEAD
   
   @Override
   public void cleanup(Emitter<T> emitter) {
     first.cleanup(null);
     second.cleanup(null);
-=======
+  }
 
   @Override
   public void configure(Configuration conf) {
     first.configure(conf);
     second.configure(conf);
->>>>>>> 1e1be09a
   }
 }