--- conflicted
+++ resolved
@@ -33,18 +33,6 @@
   private final FileSystem fs;
   private final FileReaderFactory<T> readerFactory;
 
-  private final UnmodifiableIterator<T> emptyIterator = new UnmodifiableIterator<T>() {
-	  @Override
-	  public boolean hasNext() {
-		  return false;
-	  }
-
-	  @Override
-	  public T next() {
-		throw new NoSuchElementException();
-	  }
-  };
-
   private static final PathFilter FILTER = new PathFilter() {
 	@Override
 	public boolean accept(Path path) {
@@ -53,7 +41,6 @@
   };
   
   public static <S> Iterable<S> create(FileSystem fs, Path path, FileReaderFactory<S> readerFactory) throws IOException {
-<<<<<<< HEAD
     
     if (!fs.exists(path)){
       throw new IOException("No files found to materialize at: " + path);
@@ -74,23 +61,7 @@
     } else {
       return new CompositePathIterable<S>(stati, fs, readerFactory);
     }
-=======
 
-	if (!fs.exists(path)) {
-	  throw new IOException("No files found to materialize at: " + path);
-	}
-
-	FileStatus[] stati = null;
-	try {
-	  stati = fs.listStatus(path, FILTER);
-	} catch (FileNotFoundException e) {
-	  stati = null;
-	}
-	if (stati == null) {
-	  throw new IOException("No files found to materialize at: " + path);
-	}
-	return new CompositePathIterable<S>(stati, fs, readerFactory);
->>>>>>> 2b420a03
   }
   
   private CompositePathIterable(FileStatus[] stati, FileSystem fs, FileReaderFactory<T> readerFactory) {
@@ -101,10 +72,6 @@
 
   @Override
   public Iterator<T> iterator() {
-
-	if (stati.length == 0) {
-	  return emptyIterator;
-	}
 
 	return new UnmodifiableIterator<T>() {
 	  private int index = 0;
