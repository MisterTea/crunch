--- conflicted
+++ resolved
@@ -29,32 +29,6 @@
  * 
  */
 public class SourceTargetHelper {
-<<<<<<< HEAD
-  public static long getPathSize(Configuration conf, Path path) throws IOException {
-	return getPathSize(FileSystem.get(conf), path);
-  }
-  
-  public static long getPathSize(FileSystem fs, Path path) throws IOException {
-	if (!fs.exists(path)) {
-       return -1L;
-    }
-    FileStatus[] stati = null;
-    try {
-      stati = fs.listStatus(path);
-    } catch (FileNotFoundException e) {
-      return 0L;
-    }
-    
-    if (stati.length == 0) {
-      return 0L;
-    }
-    long size = 0;
-    for (FileStatus status : stati) {
-      size += status.getLen();
-    }
-    return size;
-  }
-=======
 
 	private static final Log LOG = LogFactory.getLog(SourceTargetHelper.class);
 
@@ -63,6 +37,10 @@
 	}
 
 	public static long getPathSize(FileSystem fs, Path path) throws IOException {
+		if (!fs.exists(path)) {
+		       return -1L;
+		    }
+		
 		FileStatus[] stati = null;
 		try {
 			stati = fs.listStatus(path);
@@ -83,5 +61,4 @@
 		}
 		return size;
 	}
->>>>>>> 6fce6c07
 }